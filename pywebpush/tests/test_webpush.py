--- conflicted
+++ resolved
@@ -102,11 +102,7 @@
         WebPusher(subscription_info).send(data, headers)
         eq_(subscription_info.get('endpoint'), mock_post.call_args[0][0])
         pheaders = mock_post.call_args[1].get('headers')
-<<<<<<< HEAD
         eq_(pheaders.get('ttl'), '0')
-=======
-        eq_(pheaders.get('ttl'), "0")
->>>>>>> 1a2e5650
         ok_('encryption' in pheaders)
         eq_(pheaders.get('AUTHENTICATION'), headers.get('Authentication'))
         ckey = pheaders.get('crypto-key')
@@ -123,7 +119,6 @@
         pheaders = mock_post.call_args[1].get('headers')
         eq_(pheaders.get('ttl'), '0')
         ok_('encryption' in pheaders)
-        ckey = pheaders.get('crypto-key')
         eq_(pheaders.get('content-encoding'), 'aesgcm')
 
     def test_ci_dict(self):

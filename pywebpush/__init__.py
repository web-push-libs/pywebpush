--- conflicted
+++ resolved
@@ -460,13 +460,9 @@
                     vapid_claims['exp']))
         if not vapid_private_key:
             raise WebPushException("VAPID dict missing 'private_key'")
-<<<<<<< HEAD
-        if isinstance(vapid_private_key, Vapid):
+        if isinstance(vapid_private_key, Vapid01):
             if verbose:
                 logging.info("Looks like we already have a valid VAPID key")
-=======
-        if isinstance(vapid_private_key, Vapid01):
->>>>>>> 992efed8
             vv = vapid_private_key
         elif os.path.isfile(vapid_private_key):
             # Presume that key from file is handled correctly by

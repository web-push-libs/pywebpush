--- conflicted
+++ resolved
@@ -9,7 +9,7 @@
 
 [project]
 name = "pywebpush"
-version = "2.0.1"
+version = "2.0.2"
 license = {text = "MPL-2.0"}
 authors = [{ name = "JR Conlin", email = "src+webpusher@jrconlin.com" }]
 description = "WebPush publication library"
@@ -22,22 +22,7 @@
     "Programming Language :: Python :: 3",
     "License :: OSI Approved :: Mozilla Public License 2.0 (MPL 2.0)",
 ]
-<<<<<<< HEAD
 dynamic = ["dependencies"]
-=======
-# use the following fields defined in the setup.py file
-# (When the guides talk about something being "dynamic", they
-# want you to add the field here.
-dynamic = ["version", "entry-points"]
-dependencies = [
-    'aiohttp',
-    'cryptography>=2.6.1',
-    'http-ece>=1.1.0',
-    'requests>=2.21.0',
-    'six>=1.15.0',
-    'py-vapid>=1.7.0',
-]
->>>>>>> 07359340
 
 [project.urls]
 Homepage = "https://github.com/web-push-libs/pywebpush"
